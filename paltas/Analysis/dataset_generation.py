# -*- coding: utf-8 -*-
"""
Manipulate strong lensing images to be used with tensorflow models.

This module contains the functions that allow the numpy file and csv outputs
of generate to be transformed into a format that can be consumed by
tensorflow.
"""

import numpy as np
import tensorflow as tf
import pandas as pd
import glob, os
from tqdm import tqdm
from lenstronomy.SimulationAPI.observation_api import SingleBand
import warnings
from scipy.ndimage import rotate

# Global filters on the python warnings. Using this since filter
# behaviour is a bit weird.
DEFAULTVALUEWARNING = True


def normalize_outputs(metadata,learning_params,input_norm_path,
	log_learning_params=None):
	"""Normalize the outputs of the network

	Args:
		metadata(pd.DataFrame): A pandas object containing the metadata
		learning_params ([str,...]): A list of strings containing the
			parameters that the network is expected to learn.
		input_norm_path (str): The path to a csv that contains the
			normalization to be applied to the output parameters. If the
			file already exists it will be read, if no file exists it will
			be written.
		log_learning_params ([str,...]): A list of strings containing the
			parameters that the network is expected to learn the log of. Can
			be None.

	Returns:
		(pd.DataFrame): A pandas dataframe with the the mean and standard
		deviation for each parameter.
	"""
	# If normalization file is provided use / write it
	if os.path.isfile(input_norm_path):
		print('Using input normalization found at %s'%(input_norm_path))
		norm_dict = pd.read_csv(input_norm_path,index_col='parameter')
		if not all(elem in norm_dict.index for elem in learning_params):
			raise ValueError('Not all of the learning parameters are ' +
				'present in the input normalization dictionary.')
		if log_learning_params is not None:
			if not all(elem in norm_dict.index for elem in log_learning_params):
				raise ValueError('Not all of the log learning parameters are ' +
					'present in the input normalization dictionary.')
	else:
		print('Writing input normalization to %s'%(input_norm_path))
		norm_dict = pd.DataFrame(columns=['parameter','mean','std'])
		norm_dict['parameter'] = learning_params

		# Calculate the normalization for each parameter
		data = metadata[learning_params].to_numpy()
		norm_dict['mean'] = np.mean(data,axis=0)
		norm_dict['std'] = np.std(data,axis=0)

		# Append a dictionary of the log parameters if provided.
		if log_learning_params is not None:
			log_norm_dict = pd.DataFrame(columns=['parameter','mean','std'])
			log_norm_dict['parameter'] = log_learning_params
			# Calculate the normalization for each parameter
			log_data = metadata[log_learning_params].to_numpy()
			log_norm_dict['mean'] = np.mean(np.log(log_data),axis=0)
			log_norm_dict['std'] = np.std(np.log(log_data),axis=0)
			norm_dict = norm_dict.append(log_norm_dict)

		# Set parameter to the index
		norm_dict = norm_dict.set_index('parameter')
		norm_dict.to_csv(input_norm_path)

	return norm_dict


def unnormalize_outputs(input_norm_path,learning_params,mean,standard_dev=None,
	cov_mat=None):
	"""Given NN outputs, undo the normalization step and return the parameters
	in the original space

	Args:
		input_norm_path (str): The path to a csv that contains the
			normalization to be undone.
		learning_params ([str,...]): A list of strings containing the
			parameters that the network is expected to learn. Length n_params.
		mean (np.array): A numpy array with dimensions (batch_size,n_params)
			containing the mean estimate for each parameter
		standard_dev (np.array): A numpy array with dimensions (batch_size,
			n_params) containing the standard deviation estimate for each
			parameter.
		cov_mat (np.array): A numpy array with dimensions (batch_size,n_params,
			n_params) containing the covariance matrix estiamtes for each
			image.

	Notes:
		All values will be modified in place.
	"""
	# Read our normalization dictionary
	norm_dict = pd.read_csv(input_norm_path,index_col='parameter')
	# Iterate over our parameters
	for lpi, param in enumerate(learning_params):
		param_mean = norm_dict['mean'][param]
		param_std = norm_dict['std'][param]

		# We always want to correct the mean
		mean[:,lpi] *= param_std
		mean[:,lpi] += param_mean

		# If provided we want to correct the standard deviation
		if standard_dev is not None:
			standard_dev[:,lpi] *= param_std

		# If provided we want to correct the covariance matrix
		if cov_mat is not None:
			cov_mat[:,lpi,:] *= param_std
			cov_mat[:,:,lpi] *= param_std


def kwargs_detector_to_tf_noise(image,kwargs_detector):
	"""Add noise to the tf tensor provided in agreement with kwargs_detector

	Args:
		image (tf.Tensor): A tensorflow tensor containing the image
		kwargs_detector (dict): A dictionary containing the detector kwargs
			used to generate the noise on the fly.

	Returns:
		(tf.Tensor): A tensorflow tensor containing the noise.
	"""
	# Use lenstronomy to do our noise calculations (lenstronomy is well
	# tested and is very flexible in its noise inputs).
	single_band = SingleBand(**kwargs_detector)

	# Add the background noise.
	noise = tf.random.normal(tf.shape(image)) * single_band.background_noise

	# Add the poisson noise. We have to redo the functions to be tf friendly
	variance = tf.maximum(single_band.flux_iid(image),tf.zeros_like(image))
	variance = tf.sqrt(variance) / single_band.exposure_time
	if single_band._data_count_unit == 'ADU':
		variance /= single_band.ccd_gain
	noise += tf.random.normal(tf.shape(image)) * variance

	return noise


def generate_tf_record(npy_folder,learning_params,metadata_path,
	tf_record_path):
	"""Generate a TFRecord file from a directory of numpy files.

	Args:
		root_path (str): The path to the folder containing the numpy files.
		learning_params ([str,...]): A list of strings containing the
			parameters that the network is expected to learn.
		metadata_path (str):  The path to the csv file containing the
			image metadata.
		tf_record_path (str): The path to which the TFRecord will be saved
	"""
	# Pull the list of numpy filepaths from the directory
	npy_file_list = glob.glob(os.path.join(npy_folder,'image_*.npy'))
	npy_file_list = list(sorted(npy_file_list))
	# Open label csv
	metadata = pd.read_csv(metadata_path, index_col=None)

	# Warn the user a default value of 0 will be used for parameters not
	# present in the metadata file.
	global DEFAULTVALUEWARNING
	for param in learning_params:
		if param not in metadata and DEFAULTVALUEWARNING:
			warnings.warn('One or more parameters in learning_params is not '+
				' present in the metadata. A default value of 0 will be used.',
				category=RuntimeWarning)
			DEFAULTVALUEWARNING = False

	# Initialize the writer object and write the lens data
	with tf.io.TFRecordWriter(tf_record_path) as writer:
		for npy_file in tqdm(npy_file_list):
			# Pull the index from the filename
			index = int(npy_file[-11:-4])
			image_shape = np.load(npy_file).shape
			# The image must be converted to a tf string feature
			image_feature = tf.train.Feature(bytes_list=tf.train.BytesList(
				value=[np.load(npy_file).astype(np.float32).tostring()]))
			# Initialize a feature dictionary with the image, the height,
			# and the width
			feature = {
				'image': image_feature,
				'height': tf.train.Feature(
					int64_list=tf.train.Int64List(value=[image_shape[0]])),
				'width': tf.train.Feature(
					int64_list=tf.train.Int64List(value=[image_shape[1]])),
				'index': tf.train.Feature(
					int64_list=tf.train.Int64List(value=[index]))
			}
			# Add all of the lens parameters to the feature dictionary
			for param in learning_params:
				if param in metadata:
					value = metadata[param][index]
				else:
					value = 0
				# Write the feature
				feature[param] = tf.train.Feature(
					float_list=tf.train.FloatList(value=[value]))
			# Create the tf example object
			example = tf.train.Example(features=tf.train.Features(
				feature=feature))
			# Write out the example to the TFRecord file
			writer.write(example.SerializeToString())


def generate_tf_dataset(tf_record_path,learning_params,batch_size,
	n_epochs,norm_images=False,input_norm_path=None,kwargs_detector=None,
<<<<<<< HEAD
	log_learning_params=None):
	"""Generate a TFDataset that a model can be trained with.
=======
	log_learning_params=None,shuffle=True):
	"""	Generate a TFDataset that a model can be trained with.
>>>>>>> de9c9bdb

	Args:
		tf_record_paths (str, or [str,...]) A string specifying the paths to
			the TFRecords that will be used in the dataset. Can also be a list
			of strings for specifying multiple tf_record_paths.
		learning_params ([str,...]): A list of strings containing the
			parameters that the network is expected to learn.
		batch_size (int): The batch size that will be used for training
		n_epochs (int): The number of training epochs. The dataset object will
			deal with iterating over the data for repeated epochs.
		norm_images (bool): If True, images will be normalized to have std 1.
		input_norm_path (str): The path to a csv that contains the
			normalization to be applied to the output parameters. If None
			no normalization will be applied.
		kwargs_detector (dict): A dictionary containing the detector kwargs
			used to generate the noise on the fly. If None no additional
			noise will be added.
		log_learning_params ([str,...]): A list of strings containing the
			parameters that the network is expected to learn the log of. Can
			be None.
		shuffle (bool): if True (default is True), randomly shuffles dataset.

	Returns:
		(tf.Dataset): A tf.Dataset object that returns the input image and the
		output labels.

	Notes:
		Do not use kwargs_detector if noise was already added during dataset
		generation.
	"""
	# Read the TFRecords
	raw_dataset = tf.data.TFRecordDataset(tf_record_path)

	# If normalization file is provided use it
	if input_norm_path is not None:
		norm_dict = pd.read_csv(input_norm_path,index_col='parameter')
	else:
		norm_dict = None

	# Load a noise model if requested.
	if kwargs_detector is not None:
		noise_function = kwargs_detector_to_tf_noise
	else:
		warnings.warn('No noise will be added')
		noise_function = None

	# Create the feature decoder that will be used
	def parse_image_features(example):  # pragma: no cover
		data_features = {
			'image': tf.io.FixedLenFeature([],tf.string),
			'height': tf.io.FixedLenFeature([],tf.int64),
			'width': tf.io.FixedLenFeature([],tf.int64),
			'index': tf.io.FixedLenFeature([],tf.int64),
		}
		# Set the log learning params to an empy list if no value is provided.
		if log_learning_params is None:
			log_learning_params_list = []
		else:
			log_learning_params_list = log_learning_params

		for param in learning_params+log_learning_params_list:
			data_features[param] = tf.io.FixedLenFeature([],tf.float32)
		parsed_dataset = tf.io.parse_single_example(example,data_features)
		image = tf.io.decode_raw(parsed_dataset['image'],out_type=float)
		image = tf.reshape(image,(parsed_dataset['height'],
			parsed_dataset['width'],1))

		# Add the noise using the baobab noise function (which is a tf graph)
		if noise_function is not None:
			image += noise_function(image,kwargs_detector)

		# If the images must be normed divide by the std
		if norm_images:
			image = image / tf.math.reduce_std(image)

		# Log the parameter if needed
		for param in log_learning_params_list:
			parsed_dataset[param] = tf.math.log(parsed_dataset[param])

		# Normalize if requested
		if norm_dict is not None:
			for param in learning_params+log_learning_params_list:
				parsed_dataset[param] -= norm_dict['mean'][param]
				parsed_dataset[param] /= norm_dict['std'][param]

		lens_param_values = tf.stack([parsed_dataset[param] for param in
			learning_params+log_learning_params_list])
		return image,lens_param_values

	# Select the buffer size to be slightly larger than the batch
	buffer_size = int(batch_size*1.2)

	# Set the feature decoder as the mapping function. Drop the remainder
	# in the case that batch_size does not divide the number of training
	# points exactly
	dataset = raw_dataset.map(parse_image_features,
		num_parallel_calls=tf.data.experimental.AUTOTUNE).repeat(
		n_epochs)
	if shuffle:
		dataset = dataset.shuffle(buffer_size=buffer_size)
	dataset = dataset.batch(batch_size).prefetch(tf.data.experimental.AUTOTUNE)
	return dataset


def rotate_params_batch(learning_params,output,rot_angle):
	"""Rotate a batch of lensing parameters according to a specified rotation
	angle.

	Args:
		learning_params ([str,...]): A list of strings containing the
			parameters that the network is expected to learn.
		output (np.array): A numpy array of dimension (batch_size,n_outputs)
			containing the true parameter values for each image in the batch.
			Note that n_outputs should be the same as len(learning_params).
		rot_angle (float): The angle to rotate the image by in radians.

	Notes:
		output is modified in place.
	"""

	# Alter the parameters. Hardcoded for now.
	def rotate_param(x,y,theta):
		return (x*np.cos(theta)-y*np.sin(theta),
			x*np.sin(theta)+y*np.cos(theta))

	if 'main_deflector_parameters_center_x' in learning_params:
		xi = learning_params.index('main_deflector_parameters_center_x')
		yi = learning_params.index('main_deflector_parameters_center_y')
		x,y = rotate_param(output[:,xi],output[:,yi],rot_angle)
		output[:,xi] = x
		output[:,yi] = y
	if 'main_deflector_parameters_e1' in learning_params:
		xi = learning_params.index('main_deflector_parameters_e1')
		yi = learning_params.index('main_deflector_parameters_e2')
		x,y = rotate_param(output[:,xi],output[:,yi],2*rot_angle)
		output[:,xi] = x
		output[:,yi] = y
	if 'main_deflector_parameters_gamma1' in learning_params:
		xi = learning_params.index('main_deflector_parameters_gamma1')
		yi = learning_params.index('main_deflector_parameters_gamma2')
		x,y = rotate_param(output[:,xi],output[:,yi],2*rot_angle)
		output[:,xi] = x
		output[:,yi] = y


def rotate_covariance_batch(learning_params,coavriance_batch,rot_angle):
	"""Rotate a batch of covariance matrices according to a specified rotation
	angle.

	Args:
		learning_params ([str,...]): A list of strings containing the
			parameters that the network is expected to learn.
		coavriance_batch (np.array): A numpy array of dimension
			(batch_size,n_outputs,n_outputs) containing the covariance values
			for each image in the batch.
		rot_angle (float): The angle to rotate the image by in radians.

	Notes:
		coavriance_batch is modified in place.
	"""
	# Calculate rotation matrix. Hardcoded for now.
	def rotation_matrix(theta):
		return np.array([[np.cos(theta),-np.sin(theta)],
			[np.sin(theta),np.cos(theta)]])

	# For each possible pair of parameters, conduct the rotation.
	if 'main_deflector_parameters_center_x' in learning_params:
		xi = learning_params.index('main_deflector_parameters_center_x')
		yi = learning_params.index('main_deflector_parameters_center_y')
		# Ensure the parameters are next to each other. Otherwise this
		# indexing will fail.
		assert xi == yi - 1
		yi+=1
		rot_mat = rotation_matrix(rot_angle)
		coavriance_batch[:,xi:yi,xi:yi] = np.dot(rot_mat,
			np.dot(coavriance_batch[:,xi:yi,xi:yi],rot_mat.T).T).T

	if 'main_deflector_parameters_e1' in learning_params:
		xi = learning_params.index('main_deflector_parameters_e1')
		yi = learning_params.index('main_deflector_parameters_e2')
		# Ensure the parameters are next to each other.
		assert xi == yi - 1
		yi+=1
		rot_mat = rotation_matrix(2*rot_angle)
		coavriance_batch[:,xi:yi,xi:yi] = np.dot(rot_mat,
			np.dot(coavriance_batch[:,xi:yi,xi:yi],rot_mat.T).T).T

	if 'main_deflector_parameters_gamma1' in learning_params:
		xi = learning_params.index('main_deflector_parameters_gamma1')
		yi = learning_params.index('main_deflector_parameters_gamma2')
		assert xi == yi - 1
		yi+=1
		rot_mat = rotation_matrix(2*rot_angle)
		coavriance_batch[:,xi:yi,xi:yi] = np.dot(rot_mat,
			np.dot(coavriance_batch[:,xi:yi,xi:yi],rot_mat.T).T).T


def rotate_image_batch(image_batch,learning_params,output,rot_angle):
	"""Rotate a batch of strong lensing images and the corresponding lensing
	parameters

	Args:
		image_batch (np.array): A numpy image array of shape (batch_size,
			height,width,n_channels) that will be rotated.
		learning_params ([str,...]): A list of strings containing the
			parameters that the network is expected to learn.
		output (np.array): A numpy array of dimension (batch_size,n_outputs)
			containing the true parameter values for each image in the batch.
			Note that n_outputs should be the same as len(learning_params).
		rot_angle (float): The angle to rotate the image by in radians.

	Returns:
		(np.array): A numpy array containing the rotated images.

	Notes:
		output is changed in place.
	"""

	# Rotate the image
	image_batch = rotate(image_batch,-rot_angle*180/np.pi,reshape=False,
		axes=(2,1))

	rotate_params_batch(learning_params,output,rot_angle)

	return image_batch


def generate_rotations_dataset(tf_record_path,learning_params,batch_size,
	n_epochs,norm_images=False,input_norm_path=None,kwargs_detector=None,
<<<<<<< HEAD
	log_learning_params=None):
	"""Returns a generator that builds off of a TFDataset by adding random
=======
	log_learning_params=None,shuffle=True):
	"""	Returns a generator that builds off of a TFDataset by adding random
>>>>>>> de9c9bdb
	rotations to the images and parameters.

	Args:
		tf_record_paths (str, or [str,...]) A string specifying the paths to
			the TFRecords that will be used in the dataset. Can also be a list
			of strings for specifying multiple tf_record_paths.
		learning_params ([str,...]): A list of strings containing the
			parameters that the network is expected to learn.
		batch_size (int): The batch size that will be used for training
		n_epochs (int): The number of training epochs. The dataset object will
			deal with iterating over the data for repeated epochs.
		norm_images (bool): If True, images will be normalized to have std 1.
		input_norm_path (str): The path to a csv that contains the
			normalization to be applied to the output parameters. If None
			no normalization will be applied.
		kwargs_detector (dict): A dictionary containing the detector kwargs
			used to generate the noise on the fly. If None no additional
			noise will be added.
		log_learning_params ([str,...]): A list of strings containing the
			parameters that the network is expected to learn the log of. Can
			be None.
		shuffle (bool): if True (default is True), randomly shuffles dataset.

	Returns:
		(generator): A generator that returns a tuple with the rotated image
		and the parameter values.
	"""
	# Create our base tf dataset without normalization
	base_dataset = generate_tf_dataset(tf_record_path,learning_params,
		batch_size,n_epochs,norm_images=norm_images,
		kwargs_detector=kwargs_detector,log_learning_params=log_learning_params,
		shuffle=shuffle)

	# If normalization file is provided use it
	if input_norm_path is not None:
		norm_dict = pd.read_csv(input_norm_path,index_col='parameter')
	else:
		norm_dict = None

	# If there are no log_learning_params, set it to an empty list
	if log_learning_params is None:
		log_learning_params = []

	def rotation_generator(dataset):
		# Iterate through the images and parameters in the dataset
		for image_batch, lens_param_batch in dataset:
			image_batch = image_batch.numpy()
			lens_param_batch = lens_param_batch.numpy()
			# Pick a rotation angle
			rot_angle = np.random.uniform()*2*np.pi
			# Conduct the rotation
			image_batch = rotate_image_batch(image_batch,
				learning_params+log_learning_params,lens_param_batch,rot_angle)
			if norm_dict is not None:
				for lpi, param in enumerate(learning_params+log_learning_params):
					lens_param_batch[:,lpi] -= norm_dict['mean'][param]
					lens_param_batch[:,lpi] /= norm_dict['std'][param]
			# Yield the rotated image and parameters
			yield image_batch, lens_param_batch

	# Return a rotation generator on our base dataset.
	return rotation_generator(base_dataset)


def generate_params_as_input_dataset(base_dataset,params_as_inputs,
	all_params):
	"""Generate a dataset where some of the lens parameters are treated as
	inputs to the model.

	Args:
		base_dataset (generator): A generator that yields a tuple containing
			the images and the parameters values.
		params_as_inputs ([str,...]): A list of strings containing the
			parameters that will be turned into inputs for the model.
		all_params ([str,...]): A list of strings containing the parameters
			that will be outputted by the generator.

	Returns:
		(generator): A generator that returns a tuple with the inputs (which
		are the image and the scalar input values), and the outputs parameter
		values.
	"""

	# Which inputs do we need to pull out and which ones do we keep as
	# learning parameters.
	pai_indices = [all_params.index(param) for param in params_as_inputs]
	pai_mask = np.ones(len(all_params),dtype=bool)
	pai_mask[pai_indices] = False

	def param_extractor(dataset):
		# Iterate through the images and parameters in the dataset and
		# reorganize the parameters as needed.
		for image_batch,all_param_batch in dataset:
			# If the images or parameters are tensors, do the
			# appropriate conversion.
			if isinstance(image_batch,tf.Tensor):
				image_batch = image_batch.numpy()
			if isinstance(all_param_batch,tf.Tensor):
				all_param_batch = all_param_batch.numpy()

			scalar_inputs = all_param_batch[:,pai_indices]
			outputs_batch = all_param_batch[:,pai_mask]

			# Yield the inputs, which are the image and the scalar inputs, along
			# with the parameters we want to learn.
			yield [image_batch, scalar_inputs], outputs_batch

	# Return the generator on the base dataset
	return param_extractor(base_dataset)<|MERGE_RESOLUTION|>--- conflicted
+++ resolved
@@ -216,13 +216,8 @@
 
 def generate_tf_dataset(tf_record_path,learning_params,batch_size,
 	n_epochs,norm_images=False,input_norm_path=None,kwargs_detector=None,
-<<<<<<< HEAD
-	log_learning_params=None):
+	log_learning_params=None,shuffle=True):
 	"""Generate a TFDataset that a model can be trained with.
-=======
-	log_learning_params=None,shuffle=True):
-	"""	Generate a TFDataset that a model can be trained with.
->>>>>>> de9c9bdb
 
 	Args:
 		tf_record_paths (str, or [str,...]) A string specifying the paths to
@@ -452,13 +447,8 @@
 
 def generate_rotations_dataset(tf_record_path,learning_params,batch_size,
 	n_epochs,norm_images=False,input_norm_path=None,kwargs_detector=None,
-<<<<<<< HEAD
-	log_learning_params=None):
+	log_learning_params=None,shuffle=True):
 	"""Returns a generator that builds off of a TFDataset by adding random
-=======
-	log_learning_params=None,shuffle=True):
-	"""	Returns a generator that builds off of a TFDataset by adding random
->>>>>>> de9c9bdb
 	rotations to the images and parameters.
 
 	Args:
